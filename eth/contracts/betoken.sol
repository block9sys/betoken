--- conflicted
+++ resolved
@@ -254,16 +254,6 @@
     startTimeOfCycle = now;
 
     //Reset data
-<<<<<<< HEAD
-=======
-    oraclize.__deleteTokenSymbolOfProposal();
-
-    // Is it okay to delete this if we need to iterate through one line later?
-    delete proposals;
-
-    delete numProposals;
-
->>>>>>> 4b4d127c
     for (uint256 i = 0; i < participants.length; i = i.add(1)) {
       __resetMemberData(participants[i]);
     }
