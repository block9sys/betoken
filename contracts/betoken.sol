pragma solidity ^0.4.18;

import 'zeppelin-solidity/contracts/token/MintableToken.sol';
import 'zeppelin-solidity/contracts/math/SafeMath.sol';
import './etherdelta.sol';

// The main contract that keeps track of:
// - Who is in the fund
// - How much the fund has
// - Each person's Share
// - Each person's Control
contract GroupFund {
  using SafeMath for uint256;

  enum CyclePhase { ChangeMaking, ProposalMaking, Waiting, Ended }

  struct Proposal {
    bool isBuy;
    address tokenAddress;
    uint256 tokenPriceInWeis;
    mapping(address => bool) userSupportsProposal;
  }

  modifier isChangeMakingTime {
    require(now < startTimeOfCycle.add(timeOfChangeMaking));
    _;
  }

  modifier isProposalMakingTime {
    require(now >= startTimeOfCycle.add(timeOfChangeMaking));
    require(now < startTimeOfCycle.add(timeOfChangeMaking).add(timeOfProposalMaking));
    _;
  }

  modifier onlyParticipant {
    require(isParticipant[msg.sender]);
    _;
  }

  //Number of decimals used for decimal numbers
  uint256 public decimals;

  // A list of everyone who is participating in the GroupFund
  address[] public participants;
  mapping(address => bool) public isParticipant;

  //Address of the control token
  address public controlTokenAddr;

  address public etherDeltaAddr;

  // The total amount of funds held by the group
  uint256 public totalFundsInWeis;

  //The start time for the current investment cycle, in seconds since Unix epoch
  uint256 public startTimeOfCycle;

  //Temporal length of each investment cycle, in seconds
  uint256 public timeOfCycle;

  //Temporal length of change making period at start of each cycle, in seconds
  uint256 public timeOfChangeMaking;

  //Temporal length of proposal making period at start of each cycle, in seconds
  uint256 public timeOfProposalMaking;

  //Proportion of control people who vote against a proposal have to stake
  uint256 public againstStakeProportion;

  uint256 public maxProposals;

  uint256 public commissionRate;

  bool public isFirstCycle;

  mapping(address => uint256) public balanceOf;

  mapping(uint256 => uint256) public stakedControlOfProposal;

  mapping(uint256 => mapping(address => uint256)) public stakedControlOfProposalOfUser;

  Proposal[] public proposals;
  ControlToken internal cToken;
  EtherDelta internal etherDelta;
  CyclePhase public cyclePhase;

  event CycleStarted(uint256 timestamp);
  event ChangeMakingTimeEnded(uint256 timestamp);
  event ProposalMakingTimeEnded(uint256 timestamp);
  event CycleEnded(uint256 timestamp);

  function GroupFund(
    address _etherDeltaAddr,
    uint256 _decimals,
    uint256 _timeOfCycle,
    uint256 _timeOfChangeMaking,
    uint256 _timeOfProposalMaking,
    uint256 _againstStakeProportion,
    uint256 _maxProposals,
    uint256 _commissionRate
  )
    public
  {
    etherDeltaAddr = _etherDeltaAddr;
    decimals = _decimals;
    timeOfCycle = _timeOfCycle;
    timeOfChangeMaking = _timeOfChangeMaking;
    timeOfProposalMaking = _timeOfProposalMaking;
    againstStakeProportion = _againstStakeProportion;
    maxProposals = _maxProposals;
    commissionRate = _commissionRate;
    startTimeOfCycle = 0;
    isFirstCycle = true;

    //Create control token contract
    cToken = new ControlToken();
    controlTokenAddr = cToken;

    //Initialize etherDelta contract
    etherDelta = EtherDelta(etherDeltaAddr);
  }

  function startNewCycle() public {
    require(cyclePhase == Ended);
    require(now >= startTimeOfCycle.add(timeOfCycle));

    cyclePhase = ChangeMaking;

    startTimeOfCycle = now;
    CycleStarted(now);
  }

  function createProposal(
    bool _isBuy,
    address _tokenAddress,
    uint256 _tokenPriceInWeis,
    uint256 _amountInWeis
  )
    public
    isProposalMakingTime
    onlyParticipant
  {
    require(proposals.length < maxProposals);
    require(_amountInWeis <= totalFundsInWeis);

    proposals.push(Proposal({
      isBuy: _isBuy,
      tokenAddress: _tokenAddress,
      tokenPriceInWeis: _tokenPriceInWeis
    }));

    //Stake control tokens
    uint256 proposalId = proposals.length - 1;
    supportProposal(proposalId, _amountInWeis);
  }

  function supportProposal(uint256 _proposalId, uint256 _amountInWeis)
    public
    isProposalMakingTime
    onlyParticipant
  {
    require(_proposalId < proposals.length);
    require(_amountInWeis <= totalFundsInWeis);

    //Stake control tokens
    uint256 controlStake = _amountInWeis.mul(cToken.balanceOf(msg.sender)).div(totalFundsInWeis);

    //Collect staked control tokens into GroupFund
    cToken.ownerCollectFrom(msg.sender, controlStake);
<<<<<<< HEAD

    //Update stake data for individual, as well as the total
    stakedControlOfProposal[proposalId] = stakedControlOfProposal[proposalId].add(controlStake);
    stakedControlOfProposalOfUser[proposalId][msg.sender] = stakedControlOfProposalOfUser[proposalId][msg.sender].add(controlStake);
  }



  // Deposit Ether into the GroupFund
=======
    //Update stake data
    stakedControlOfProposal[_proposalId] = stakedControlOfProposal[_proposalId].add(controlStake);
    stakedControlOfProposalOfUser[_proposalId][msg.sender] = stakedControlOfProposalOfUser[_proposalId][msg.sender].add(controlStake);
  }

>>>>>>> b0decb33
  function deposit()
    public
    payable
    isChangeMakingTime
  {
    // Add the msg.sender if they are not yet a Participant
    if (!isParticipant[msg.sender]) {
      participants.push(msg.sender);
      isParticipant[msg.sender] = true;
    }

<<<<<<< HEAD
    // Register investment:

    // Update the initialDeposit value (which will be later updated to keep
    // track of proportionality)
    initialDeposit[msg.sender] = initialDeposit[msg.sender].add(msg.value);

    // Update the totalInitialDeposit value (which will later be updated to
    // keep track of proportionality)
    totalInitialDeposit = totalInitialDeposit.add(msg.value);

    // Keeps track of the maximum amount the Participant can withdraw
=======
    //Register investment
>>>>>>> b0decb33
    balanceOf[msg.sender] = balanceOf[msg.sender].add(msg.value);

    // Update the total amount in GroupFund account
    totalFundsInWeis = totalFundsInWeis.add(msg.value);

    // On first Cycle:
    if (isFirstCycle) {
      //Give control tokens proportional to investment
      cToken.mint(msg.sender, msg.value);
    }
  }

<<<<<<< HEAD


  // Withdraw funds from GroupFund account
  function withdraw(uint256 amountInWeis)
=======
  function withdraw(uint256 _amountInWeis)
>>>>>>> b0decb33
    public
    isChangeMakingTime
    onlyParticipant
  {
    require(!isFirstCycle);

<<<<<<< HEAD
    // Calculate the amount to reduce initialDeposit by to maintain
    // proportionality
    uint256 reduceAmount = amountToReduceInitialDepositBy(msg.sender, amountInWeis);

    // Reduce initialDeposit as well as totalInitialDeposit
    initialDeposit[msg.sender] = initialDeposit[msg.sender].sub(reduceAmount);
    totalInitialDeposit = totalInitialDeposit.sub(reduceAmount);

    // Update the GroupFund account and the balanceOf corrresponding to the
    // Participant's withdrawal
    totalFundsInWeis = totalFundsInWeis.sub(amountInWeis);
    balanceOf[msg.sender] = balanceOf[msg.sender].sub(amountInWeis);

    // Update the Participant's account
    msg.sender.transfer(amountInWeis);
=======
    totalFundsInWeis = totalFundsInWeis.sub(_amountInWeis);
    balanceOf[msg.sender] = balanceOf[msg.sender].sub(_amountInWeis);

    msg.sender.transfer(_amountInWeis);
>>>>>>> b0decb33
  }

  function endChangeMakingTime() public {
    require(cyclePhase == ChangeMaking);
    require(now >= startTimeOfCycle.add(timeOfChangeMaking));
    require(now < startTimeOfCycle.add(timeOfCycle));

    cyclePhase = ProposalMaking;

    ChangeMakingTimeEnded(now);
  }

  function endProposalMakingTime() public {
    require(cyclePhase == ProposalMaking);

    cyclePhase = Waiting;

    //Stake against votes
    for (uint256 i = 0; i < participants.length; i = i.add(1)) {
      for (uint256 j = 0; j < proposals.length; j = j.add(1)) {
        address participant = participants[i];
        bool isFor = proposals[j].userSupportsProposal[participant];
        if (!isFor && cToken.balanceOf(participant) > 0) {
          //Unfair to later proposals
          uint256 stakeAmount = cToken.balanceOf(participant).mul(againstStakeProportion).div(10**decimals);
          cToken.ownerCollectFrom(participant, stakeAmount);
        }
      }
    }

    //Invest in tokens using etherdelta
    for (i = 0; i < proposals.length; i = i.add(1)) {
      uint256 investAmount = totalFundsInWeis.mul(stakedControlOfProposal[i]).div(cToken.totalSupply());
      assert(etherDelta.call.value(investAmount)(bytes4(keccak256("deposit()"))); //Deposit ether

    }

    ProposalMakingTimeEnded(now);
  }

  function endCycle() public {
    require(cyclePhase == Waiting);
    require(now >= startTimeOfCycle.add(timeOfCycle));

    if (isFirstCycle) {
      cToken.finishMinting();
    }
    cyclePhase = Ended;
    isFirstCycle = false;

    //Sell all invested tokens

    //Distribute staked control tokens

    //Distribute funds
    uint256 totalCommission = commissionRate.mul(this.balance).div(10**decimals);

    for (uint256 i = 0; i < participants.length; i = i.add(1)) {
      address participant = participants[i];
      uint256 newBalance = this.balance.sub(totalCommission).mul(balanceOf[participant]).div(totalFundsInWeis);
      //Add commission
      newBalance = newBalance.add(totalCommission.mul(cToken.balanceOf(participant)).div(cToken.totalSupply()));
      balanceOf[participant] = newBalance;
    }

    //Reset data
    totalFundsInWeis = this.balance;
    delete proposals;

    CycleEnded(now);
  }

  function addControlTokenReceipientAsParticipant(address _receipient) public {
    require(msg.sender == controlTokenAddr);
    if (!isParticipant[_receipient]) {
      isParticipant[_receipient] = true;
      participants.push(_receipient);
    }
  }

  function() public {
    revert();
  }
}

//Proportional to Wei
contract ControlToken is MintableToken {
  using SafeMath for uint256;

  mapping(address => bool) hasOwnedTokens;

  event OwnerCollectFrom(address _from, uint256 _value);

  function transfer(address _to, uint256 _value) public returns(bool) {
    require(_to != address(0));
    require(_value <= balances[msg.sender]);

    //Add receipient as a participant if not already a participant
    if (!hasOwnedTokens[_to]) {
      hasOwnedTokens[_to] = true;
      GroupFund g = GroupFund(owner);
      g.addControlTokenReceipientAsParticipant(_to);
    }

    // SafeMath.sub will throw if there is not enough balance.
    balances[msg.sender] = balances[msg.sender].sub(_value);
    balances[_to] = balances[_to].add(_value);
    Transfer(msg.sender, _to, _value);
    return true;
  }

  function transferFrom(address _from, address _to, uint256 _value) public returns (bool) {
    require(_to != address(0));
    require(_value <= balances[_from]);
    require(_value <= allowed[_from][msg.sender]);

    //Add receipient as a participant if not already a participant
    if (!hasOwnedTokens[_to]) {
      hasOwnedTokens[_to] = true;
      GroupFund g = GroupFund(owner);
      g.addControlTokenReceipientAsParticipant(_to);
    }

    balances[_from] = balances[_from].sub(_value);
    balances[_to] = balances[_to].add(_value);
    allowed[_from][msg.sender] = allowed[_from][msg.sender].sub(_value);
    Transfer(_from, _to, _value);
    return true;
  }

  function ownerCollectFrom(address _from, uint256 _value) public onlyOwner returns(bool) {
    require(_from != address(0));
    require(_value <= balances[_from]);

    // SafeMath.sub will throw if there is not enough balance.
    balances[_from] = balances[_from].sub(_value);
    balances[msg.sender] = balances[msg.sender].add(_value);
    OwnerCollectFrom(_from, _value);
    return true;
  }
}
<|MERGE_RESOLUTION|>--- conflicted
+++ resolved
@@ -1,401 +1,345 @@
-pragma solidity ^0.4.18;
-
-import 'zeppelin-solidity/contracts/token/MintableToken.sol';
-import 'zeppelin-solidity/contracts/math/SafeMath.sol';
-import './etherdelta.sol';
-
-// The main contract that keeps track of:
-// - Who is in the fund
-// - How much the fund has
-// - Each person's Share
-// - Each person's Control
-contract GroupFund {
-  using SafeMath for uint256;
-
-  enum CyclePhase { ChangeMaking, ProposalMaking, Waiting, Ended }
-
-  struct Proposal {
-    bool isBuy;
-    address tokenAddress;
-    uint256 tokenPriceInWeis;
-    mapping(address => bool) userSupportsProposal;
-  }
-
-  modifier isChangeMakingTime {
-    require(now < startTimeOfCycle.add(timeOfChangeMaking));
-    _;
-  }
-
-  modifier isProposalMakingTime {
-    require(now >= startTimeOfCycle.add(timeOfChangeMaking));
-    require(now < startTimeOfCycle.add(timeOfChangeMaking).add(timeOfProposalMaking));
-    _;
-  }
-
-  modifier onlyParticipant {
-    require(isParticipant[msg.sender]);
-    _;
-  }
-
-  //Number of decimals used for decimal numbers
-  uint256 public decimals;
-
-  // A list of everyone who is participating in the GroupFund
-  address[] public participants;
-  mapping(address => bool) public isParticipant;
-
-  //Address of the control token
-  address public controlTokenAddr;
-
-  address public etherDeltaAddr;
-
-  // The total amount of funds held by the group
-  uint256 public totalFundsInWeis;
-
-  //The start time for the current investment cycle, in seconds since Unix epoch
-  uint256 public startTimeOfCycle;
-
-  //Temporal length of each investment cycle, in seconds
-  uint256 public timeOfCycle;
-
-  //Temporal length of change making period at start of each cycle, in seconds
-  uint256 public timeOfChangeMaking;
-
-  //Temporal length of proposal making period at start of each cycle, in seconds
-  uint256 public timeOfProposalMaking;
-
-  //Proportion of control people who vote against a proposal have to stake
-  uint256 public againstStakeProportion;
-
-  uint256 public maxProposals;
-
-  uint256 public commissionRate;
-
-  bool public isFirstCycle;
-
-  mapping(address => uint256) public balanceOf;
-
-  mapping(uint256 => uint256) public stakedControlOfProposal;
-
-  mapping(uint256 => mapping(address => uint256)) public stakedControlOfProposalOfUser;
-
-  Proposal[] public proposals;
-  ControlToken internal cToken;
-  EtherDelta internal etherDelta;
-  CyclePhase public cyclePhase;
-
-  event CycleStarted(uint256 timestamp);
-  event ChangeMakingTimeEnded(uint256 timestamp);
-  event ProposalMakingTimeEnded(uint256 timestamp);
-  event CycleEnded(uint256 timestamp);
-
-  function GroupFund(
-    address _etherDeltaAddr,
-    uint256 _decimals,
-    uint256 _timeOfCycle,
-    uint256 _timeOfChangeMaking,
-    uint256 _timeOfProposalMaking,
-    uint256 _againstStakeProportion,
-    uint256 _maxProposals,
-    uint256 _commissionRate
-  )
-    public
-  {
-    etherDeltaAddr = _etherDeltaAddr;
-    decimals = _decimals;
-    timeOfCycle = _timeOfCycle;
-    timeOfChangeMaking = _timeOfChangeMaking;
-    timeOfProposalMaking = _timeOfProposalMaking;
-    againstStakeProportion = _againstStakeProportion;
-    maxProposals = _maxProposals;
-    commissionRate = _commissionRate;
-    startTimeOfCycle = 0;
-    isFirstCycle = true;
-
-    //Create control token contract
-    cToken = new ControlToken();
-    controlTokenAddr = cToken;
-
-    //Initialize etherDelta contract
-    etherDelta = EtherDelta(etherDeltaAddr);
-  }
-
-  function startNewCycle() public {
-    require(cyclePhase == Ended);
-    require(now >= startTimeOfCycle.add(timeOfCycle));
-
-    cyclePhase = ChangeMaking;
-
-    startTimeOfCycle = now;
-    CycleStarted(now);
-  }
-
-  function createProposal(
-    bool _isBuy,
-    address _tokenAddress,
-    uint256 _tokenPriceInWeis,
-    uint256 _amountInWeis
-  )
-    public
-    isProposalMakingTime
-    onlyParticipant
-  {
-    require(proposals.length < maxProposals);
-    require(_amountInWeis <= totalFundsInWeis);
-
-    proposals.push(Proposal({
-      isBuy: _isBuy,
-      tokenAddress: _tokenAddress,
-      tokenPriceInWeis: _tokenPriceInWeis
-    }));
-
-    //Stake control tokens
-    uint256 proposalId = proposals.length - 1;
-    supportProposal(proposalId, _amountInWeis);
-  }
-
-  function supportProposal(uint256 _proposalId, uint256 _amountInWeis)
-    public
-    isProposalMakingTime
-    onlyParticipant
-  {
-    require(_proposalId < proposals.length);
-    require(_amountInWeis <= totalFundsInWeis);
-
-    //Stake control tokens
-    uint256 controlStake = _amountInWeis.mul(cToken.balanceOf(msg.sender)).div(totalFundsInWeis);
-
-    //Collect staked control tokens into GroupFund
-    cToken.ownerCollectFrom(msg.sender, controlStake);
-<<<<<<< HEAD
-
-    //Update stake data for individual, as well as the total
-    stakedControlOfProposal[proposalId] = stakedControlOfProposal[proposalId].add(controlStake);
-    stakedControlOfProposalOfUser[proposalId][msg.sender] = stakedControlOfProposalOfUser[proposalId][msg.sender].add(controlStake);
-  }
-
-
-
-  // Deposit Ether into the GroupFund
-=======
-    //Update stake data
-    stakedControlOfProposal[_proposalId] = stakedControlOfProposal[_proposalId].add(controlStake);
-    stakedControlOfProposalOfUser[_proposalId][msg.sender] = stakedControlOfProposalOfUser[_proposalId][msg.sender].add(controlStake);
-  }
-
->>>>>>> b0decb33
-  function deposit()
-    public
-    payable
-    isChangeMakingTime
-  {
-    // Add the msg.sender if they are not yet a Participant
-    if (!isParticipant[msg.sender]) {
-      participants.push(msg.sender);
-      isParticipant[msg.sender] = true;
-    }
-
-<<<<<<< HEAD
-    // Register investment:
-
-    // Update the initialDeposit value (which will be later updated to keep
-    // track of proportionality)
-    initialDeposit[msg.sender] = initialDeposit[msg.sender].add(msg.value);
-
-    // Update the totalInitialDeposit value (which will later be updated to
-    // keep track of proportionality)
-    totalInitialDeposit = totalInitialDeposit.add(msg.value);
-
-    // Keeps track of the maximum amount the Participant can withdraw
-=======
-    //Register investment
->>>>>>> b0decb33
-    balanceOf[msg.sender] = balanceOf[msg.sender].add(msg.value);
-
-    // Update the total amount in GroupFund account
-    totalFundsInWeis = totalFundsInWeis.add(msg.value);
-
-    // On first Cycle:
-    if (isFirstCycle) {
-      //Give control tokens proportional to investment
-      cToken.mint(msg.sender, msg.value);
-    }
-  }
-
-<<<<<<< HEAD
-
-
-  // Withdraw funds from GroupFund account
-  function withdraw(uint256 amountInWeis)
-=======
-  function withdraw(uint256 _amountInWeis)
->>>>>>> b0decb33
-    public
-    isChangeMakingTime
-    onlyParticipant
-  {
-    require(!isFirstCycle);
-
-<<<<<<< HEAD
-    // Calculate the amount to reduce initialDeposit by to maintain
-    // proportionality
-    uint256 reduceAmount = amountToReduceInitialDepositBy(msg.sender, amountInWeis);
-
-    // Reduce initialDeposit as well as totalInitialDeposit
-    initialDeposit[msg.sender] = initialDeposit[msg.sender].sub(reduceAmount);
-    totalInitialDeposit = totalInitialDeposit.sub(reduceAmount);
-
-    // Update the GroupFund account and the balanceOf corrresponding to the
-    // Participant's withdrawal
-    totalFundsInWeis = totalFundsInWeis.sub(amountInWeis);
-    balanceOf[msg.sender] = balanceOf[msg.sender].sub(amountInWeis);
-
-    // Update the Participant's account
-    msg.sender.transfer(amountInWeis);
-=======
-    totalFundsInWeis = totalFundsInWeis.sub(_amountInWeis);
-    balanceOf[msg.sender] = balanceOf[msg.sender].sub(_amountInWeis);
-
-    msg.sender.transfer(_amountInWeis);
->>>>>>> b0decb33
-  }
-
-  function endChangeMakingTime() public {
-    require(cyclePhase == ChangeMaking);
-    require(now >= startTimeOfCycle.add(timeOfChangeMaking));
-    require(now < startTimeOfCycle.add(timeOfCycle));
-
-    cyclePhase = ProposalMaking;
-
-    ChangeMakingTimeEnded(now);
-  }
-
-  function endProposalMakingTime() public {
-    require(cyclePhase == ProposalMaking);
-
-    cyclePhase = Waiting;
-
-    //Stake against votes
-    for (uint256 i = 0; i < participants.length; i = i.add(1)) {
-      for (uint256 j = 0; j < proposals.length; j = j.add(1)) {
-        address participant = participants[i];
-        bool isFor = proposals[j].userSupportsProposal[participant];
-        if (!isFor && cToken.balanceOf(participant) > 0) {
-          //Unfair to later proposals
-          uint256 stakeAmount = cToken.balanceOf(participant).mul(againstStakeProportion).div(10**decimals);
-          cToken.ownerCollectFrom(participant, stakeAmount);
-        }
-      }
-    }
-
-    //Invest in tokens using etherdelta
-    for (i = 0; i < proposals.length; i = i.add(1)) {
-      uint256 investAmount = totalFundsInWeis.mul(stakedControlOfProposal[i]).div(cToken.totalSupply());
-      assert(etherDelta.call.value(investAmount)(bytes4(keccak256("deposit()"))); //Deposit ether
-
-    }
-
-    ProposalMakingTimeEnded(now);
-  }
-
-  function endCycle() public {
-    require(cyclePhase == Waiting);
-    require(now >= startTimeOfCycle.add(timeOfCycle));
-
-    if (isFirstCycle) {
-      cToken.finishMinting();
-    }
-    cyclePhase = Ended;
-    isFirstCycle = false;
-
-    //Sell all invested tokens
-
-    //Distribute staked control tokens
-
-    //Distribute funds
-    uint256 totalCommission = commissionRate.mul(this.balance).div(10**decimals);
-
-    for (uint256 i = 0; i < participants.length; i = i.add(1)) {
-      address participant = participants[i];
-      uint256 newBalance = this.balance.sub(totalCommission).mul(balanceOf[participant]).div(totalFundsInWeis);
-      //Add commission
-      newBalance = newBalance.add(totalCommission.mul(cToken.balanceOf(participant)).div(cToken.totalSupply()));
-      balanceOf[participant] = newBalance;
-    }
-
-    //Reset data
-    totalFundsInWeis = this.balance;
-    delete proposals;
-
-    CycleEnded(now);
-  }
-
-  function addControlTokenReceipientAsParticipant(address _receipient) public {
-    require(msg.sender == controlTokenAddr);
-    if (!isParticipant[_receipient]) {
-      isParticipant[_receipient] = true;
-      participants.push(_receipient);
-    }
-  }
-
-  function() public {
-    revert();
-  }
-}
-
-//Proportional to Wei
-contract ControlToken is MintableToken {
-  using SafeMath for uint256;
-
-  mapping(address => bool) hasOwnedTokens;
-
-  event OwnerCollectFrom(address _from, uint256 _value);
-
-  function transfer(address _to, uint256 _value) public returns(bool) {
-    require(_to != address(0));
-    require(_value <= balances[msg.sender]);
-
-    //Add receipient as a participant if not already a participant
-    if (!hasOwnedTokens[_to]) {
-      hasOwnedTokens[_to] = true;
-      GroupFund g = GroupFund(owner);
-      g.addControlTokenReceipientAsParticipant(_to);
-    }
-
-    // SafeMath.sub will throw if there is not enough balance.
-    balances[msg.sender] = balances[msg.sender].sub(_value);
-    balances[_to] = balances[_to].add(_value);
-    Transfer(msg.sender, _to, _value);
-    return true;
-  }
-
-  function transferFrom(address _from, address _to, uint256 _value) public returns (bool) {
-    require(_to != address(0));
-    require(_value <= balances[_from]);
-    require(_value <= allowed[_from][msg.sender]);
-
-    //Add receipient as a participant if not already a participant
-    if (!hasOwnedTokens[_to]) {
-      hasOwnedTokens[_to] = true;
-      GroupFund g = GroupFund(owner);
-      g.addControlTokenReceipientAsParticipant(_to);
-    }
-
-    balances[_from] = balances[_from].sub(_value);
-    balances[_to] = balances[_to].add(_value);
-    allowed[_from][msg.sender] = allowed[_from][msg.sender].sub(_value);
-    Transfer(_from, _to, _value);
-    return true;
-  }
-
-  function ownerCollectFrom(address _from, uint256 _value) public onlyOwner returns(bool) {
-    require(_from != address(0));
-    require(_value <= balances[_from]);
-
-    // SafeMath.sub will throw if there is not enough balance.
-    balances[_from] = balances[_from].sub(_value);
-    balances[msg.sender] = balances[msg.sender].add(_value);
-    OwnerCollectFrom(_from, _value);
-    return true;
-  }
-}
+pragma solidity ^0.4.18;
+
+import 'zeppelin-solidity/contracts/token/MintableToken.sol';
+import 'zeppelin-solidity/contracts/math/SafeMath.sol';
+import './etherdelta.sol';
+
+// The main contract that keeps track of:
+// - Who is in the fund
+// - How much the fund has
+// - Each person's Share
+// - Each person's Control
+contract GroupFund {
+  using SafeMath for uint256;
+
+  enum CyclePhase { ChangeMaking, ProposalMaking, Waiting, Ended }
+
+  struct Proposal {
+    bool isBuy;
+    address tokenAddress;
+    uint256 tokenPriceInWeis;
+    mapping(address => bool) userSupportsProposal;
+  }
+
+  modifier isChangeMakingTime {
+    require(now < startTimeOfCycle.add(timeOfChangeMaking));
+    _;
+  }
+
+  modifier isProposalMakingTime {
+    require(now >= startTimeOfCycle.add(timeOfChangeMaking));
+    require(now < startTimeOfCycle.add(timeOfChangeMaking).add(timeOfProposalMaking));
+    _;
+  }
+
+  modifier onlyParticipant {
+    require(isParticipant[msg.sender]);
+    _;
+  }
+
+  //Number of decimals used for decimal numbers
+  uint256 public decimals;
+
+  // A list of everyone who is participating in the GroupFund
+  address[] public participants;
+  mapping(address => bool) public isParticipant;
+
+  //Address of the control token
+  address public controlTokenAddr;
+
+  address public etherDeltaAddr;
+
+  // The total amount of funds held by the group
+  uint256 public totalFundsInWeis;
+
+  //The start time for the current investment cycle, in seconds since Unix epoch
+  uint256 public startTimeOfCycle;
+
+  //Temporal length of each investment cycle, in seconds
+  uint256 public timeOfCycle;
+
+  //Temporal length of change making period at start of each cycle, in seconds
+  uint256 public timeOfChangeMaking;
+
+  //Temporal length of proposal making period at start of each cycle, in seconds
+  uint256 public timeOfProposalMaking;
+
+  //Proportion of control people who vote against a proposal have to stake
+  uint256 public againstStakeProportion;
+
+  uint256 public maxProposals;
+
+  uint256 public commissionRate;
+
+  bool public isFirstCycle;
+
+  mapping(address => uint256) public balanceOf;
+
+  mapping(uint256 => uint256) public stakedControlOfProposal;
+
+  mapping(uint256 => mapping(address => uint256)) public stakedControlOfProposalOfUser;
+
+  Proposal[] public proposals;
+  ControlToken internal cToken;
+  EtherDelta internal etherDelta;
+  CyclePhase public cyclePhase;
+
+  event CycleStarted(uint256 timestamp);
+  event ChangeMakingTimeEnded(uint256 timestamp);
+  event ProposalMakingTimeEnded(uint256 timestamp);
+  event CycleEnded(uint256 timestamp);
+
+  function GroupFund(
+    address _etherDeltaAddr,
+    uint256 _decimals,
+    uint256 _timeOfCycle,
+    uint256 _timeOfChangeMaking,
+    uint256 _timeOfProposalMaking,
+    uint256 _againstStakeProportion,
+    uint256 _maxProposals,
+    uint256 _commissionRate
+  )
+    public
+  {
+    etherDeltaAddr = _etherDeltaAddr;
+    decimals = _decimals;
+    timeOfCycle = _timeOfCycle;
+    timeOfChangeMaking = _timeOfChangeMaking;
+    timeOfProposalMaking = _timeOfProposalMaking;
+    againstStakeProportion = _againstStakeProportion;
+    maxProposals = _maxProposals;
+    commissionRate = _commissionRate;
+    startTimeOfCycle = 0;
+    isFirstCycle = true;
+
+    //Create control token contract
+    cToken = new ControlToken();
+    controlTokenAddr = cToken;
+
+    //Initialize etherDelta contract
+    etherDelta = EtherDelta(etherDeltaAddr);
+  }
+
+  function startNewCycle() public {
+    require(cyclePhase == Ended);
+    require(now >= startTimeOfCycle.add(timeOfCycle));
+
+    cyclePhase = ChangeMaking;
+
+    startTimeOfCycle = now;
+    CycleStarted(now);
+  }
+
+  function createProposal(
+    bool _isBuy,
+    address _tokenAddress,
+    uint256 _tokenPriceInWeis,
+    uint256 _amountInWeis
+  )
+    public
+    isProposalMakingTime
+    onlyParticipant
+  {
+    require(proposals.length < maxProposals);
+    require(_amountInWeis <= totalFundsInWeis);
+
+    proposals.push(Proposal({
+      isBuy: _isBuy,
+      tokenAddress: _tokenAddress,
+      tokenPriceInWeis: _tokenPriceInWeis
+    }));
+
+    //Stake control tokens
+    uint256 proposalId = proposals.length - 1;
+    supportProposal(proposalId, _amountInWeis);
+  }
+
+  function supportProposal(uint256 _proposalId, uint256 _amountInWeis)
+    public
+    isProposalMakingTime
+    onlyParticipant
+  {
+    require(_proposalId < proposals.length);
+    require(_amountInWeis <= totalFundsInWeis);
+
+    //Stake control tokens
+    uint256 controlStake = _amountInWeis.mul(cToken.balanceOf(msg.sender)).div(totalFundsInWeis);
+    //Collect staked control tokens
+    cToken.ownerCollectFrom(msg.sender, controlStake);
+    //Update stake data
+    stakedControlOfProposal[_proposalId] = stakedControlOfProposal[_proposalId].add(controlStake);
+    stakedControlOfProposalOfUser[_proposalId][msg.sender] = stakedControlOfProposalOfUser[_proposalId][msg.sender].add(controlStake);
+  }
+
+  function deposit()
+    public
+    payable
+    isChangeMakingTime
+  {
+    if (!isParticipant[msg.sender]) {
+      participants.push(msg.sender);
+      isParticipant[msg.sender] = true;
+    }
+
+    //Register investment
+    balanceOf[msg.sender] = balanceOf[msg.sender].add(msg.value);
+    totalFundsInWeis = totalFundsInWeis.add(msg.value);
+
+    if (isFirstCycle) {
+      //Give control tokens proportional to investment
+      cToken.mint(msg.sender, msg.value);
+    }
+  }
+
+  function withdraw(uint256 _amountInWeis)
+    public
+    isChangeMakingTime
+    onlyParticipant
+  {
+    require(!isFirstCycle);
+
+    totalFundsInWeis = totalFundsInWeis.sub(_amountInWeis);
+    balanceOf[msg.sender] = balanceOf[msg.sender].sub(_amountInWeis);
+
+    msg.sender.transfer(_amountInWeis);
+  }
+
+  function endChangeMakingTime() public {
+    require(cyclePhase == ChangeMaking);
+    require(now >= startTimeOfCycle.add(timeOfChangeMaking));
+    require(now < startTimeOfCycle.add(timeOfCycle));
+
+    cyclePhase = ProposalMaking;
+
+    ChangeMakingTimeEnded(now);
+  }
+
+  function endProposalMakingTime() public {
+    require(cyclePhase == ProposalMaking);
+
+    cyclePhase = Waiting;
+
+    //Stake against votes
+    for (uint256 i = 0; i < participants.length; i = i.add(1)) {
+      for (uint256 j = 0; j < proposals.length; j = j.add(1)) {
+        address participant = participants[i];
+        bool isFor = proposals[j].userSupportsProposal[participant];
+        if (!isFor && cToken.balanceOf(participant) > 0) {
+          //Unfair to later proposals
+          uint256 stakeAmount = cToken.balanceOf(participant).mul(againstStakeProportion).div(10**decimals);
+          cToken.ownerCollectFrom(participant, stakeAmount);
+        }
+      }
+    }
+
+    //Invest in tokens using etherdelta
+    for (i = 0; i < proposals.length; i = i.add(1)) {
+      uint256 investAmount = totalFundsInWeis.mul(stakedControlOfProposal[i]).div(cToken.totalSupply());
+      assert(etherDelta.call.value(investAmount)(bytes4(keccak256("deposit()"))); //Deposit ether
+
+    }
+
+    ProposalMakingTimeEnded(now);
+  }
+
+  function endCycle() public {
+    require(cyclePhase == Waiting);
+    require(now >= startTimeOfCycle.add(timeOfCycle));
+
+    if (isFirstCycle) {
+      cToken.finishMinting();
+    }
+    cyclePhase = Ended;
+    isFirstCycle = false;
+
+    //Sell all invested tokens
+
+    //Distribute staked control tokens
+
+    //Distribute funds
+    uint256 totalCommission = commissionRate.mul(this.balance).div(10**decimals);
+
+    for (uint256 i = 0; i < participants.length; i = i.add(1)) {
+      address participant = participants[i];
+      uint256 newBalance = this.balance.sub(totalCommission).mul(balanceOf[participant]).div(totalFundsInWeis);
+      //Add commission
+      newBalance = newBalance.add(totalCommission.mul(cToken.balanceOf(participant)).div(cToken.totalSupply()));
+      balanceOf[participant] = newBalance;
+    }
+
+    //Reset data
+    totalFundsInWeis = this.balance;
+    delete proposals;
+
+    CycleEnded(now);
+  }
+
+  function addControlTokenReceipientAsParticipant(address _receipient) public {
+    require(msg.sender == controlTokenAddr);
+    if (!isParticipant[_receipient]) {
+      isParticipant[_receipient] = true;
+      participants.push(_receipient);
+    }
+  }
+
+  function() public {
+    revert();
+  }
+}
+
+//Proportional to Wei
+contract ControlToken is MintableToken {
+  using SafeMath for uint256;
+
+  mapping(address => bool) hasOwnedTokens;
+
+  event OwnerCollectFrom(address _from, uint256 _value);
+
+  function transfer(address _to, uint256 _value) public returns(bool) {
+    require(_to != address(0));
+    require(_value <= balances[msg.sender]);
+
+    //Add receipient as a participant if not already a participant
+    if (!hasOwnedTokens[_to]) {
+      hasOwnedTokens[_to] = true;
+      GroupFund g = GroupFund(owner);
+      g.addControlTokenReceipientAsParticipant(_to);
+    }
+
+    // SafeMath.sub will throw if there is not enough balance.
+    balances[msg.sender] = balances[msg.sender].sub(_value);
+    balances[_to] = balances[_to].add(_value);
+    Transfer(msg.sender, _to, _value);
+    return true;
+  }
+
+  function transferFrom(address _from, address _to, uint256 _value) public returns (bool) {
+    require(_to != address(0));
+    require(_value <= balances[_from]);
+    require(_value <= allowed[_from][msg.sender]);
+
+    //Add receipient as a participant if not already a participant
+    if (!hasOwnedTokens[_to]) {
+      hasOwnedTokens[_to] = true;
+      GroupFund g = GroupFund(owner);
+      g.addControlTokenReceipientAsParticipant(_to);
+    }
+
+    balances[_from] = balances[_from].sub(_value);
+    balances[_to] = balances[_to].add(_value);
+    allowed[_from][msg.sender] = allowed[_from][msg.sender].sub(_value);
+    Transfer(_from, _to, _value);
+    return true;
+  }
+
+  function ownerCollectFrom(address _from, uint256 _value) public onlyOwner returns(bool) {
+    require(_from != address(0));
+    require(_value <= balances[_from]);
+
+    // SafeMath.sub will throw if there is not enough balance.
+    balances[_from] = balances[_from].sub(_value);
+    balances[msg.sender] = balances[msg.sender].add(_value);
+    OwnerCollectFrom(_from, _value);
+    return true;
+  }
+}