pragma solidity ^0.4.18;

// The main contract that keeps track of:
// - Who is in the fund
// - How much the fund has
// - Each person's Share
// - Each person's Control
contract GroupFund {
  struct Proposal {
    bool isBuy;
    address tokenAddress;
    uint amount;
  }

  uint decimals;

  // A list of everyone who is participating in the GroupFund
  address[] participants;

  // The proportion a person owns of the totalFunds
  mapping(address => uint) shares;

<<<<<<< HEAD
  // Keep track of where our funds are, in which tokens, etc. at some point

  // The total amount of funds held by the group
  uint totalFunds;
}

// Make a ShareToken based on the ERC20 Boilerplate

=======
  //Address of the control token
  address controlTokenAddr;

  // The total amount of funds held by the group
  uint totalFundsInWeis;

  Proposal[] proposals;

  //Proportion of control people who vote against a proposal have to stake
  uint againstStakeProp;

  //Temporal length of each investment cycle
  uint timeOfCycle;

  function GroupFund(uint _decimals, uint _timeOfCycle) {
    decimals = _decimals;
  }

  function() {
    revert();
  }
}

>>>>>>> 3cdfcfe2
<|MERGE_RESOLUTION|>--- conflicted
+++ resolved
@@ -1,56 +1,46 @@
-pragma solidity ^0.4.18;
-
-// The main contract that keeps track of:
-// - Who is in the fund
-// - How much the fund has
-// - Each person's Share
-// - Each person's Control
-contract GroupFund {
-  struct Proposal {
-    bool isBuy;
-    address tokenAddress;
-    uint amount;
-  }
-
-  uint decimals;
-
-  // A list of everyone who is participating in the GroupFund
-  address[] participants;
-
-  // The proportion a person owns of the totalFunds
-  mapping(address => uint) shares;
-
-<<<<<<< HEAD
-  // Keep track of where our funds are, in which tokens, etc. at some point
-
-  // The total amount of funds held by the group
-  uint totalFunds;
-}
-
-// Make a ShareToken based on the ERC20 Boilerplate
-
-=======
-  //Address of the control token
-  address controlTokenAddr;
-
-  // The total amount of funds held by the group
-  uint totalFundsInWeis;
-
-  Proposal[] proposals;
-
-  //Proportion of control people who vote against a proposal have to stake
-  uint againstStakeProp;
-
-  //Temporal length of each investment cycle
-  uint timeOfCycle;
-
-  function GroupFund(uint _decimals, uint _timeOfCycle) {
-    decimals = _decimals;
-  }
-
-  function() {
-    revert();
-  }
-}
-
->>>>>>> 3cdfcfe2
+pragma solidity ^0.4.18;
+
+// The main contract that keeps track of:
+// - Who is in the fund
+// - How much the fund has
+// - Each person's Share
+// - Each person's Control
+contract GroupFund {
+  struct Proposal {
+    bool isBuy;
+    address tokenAddress;
+    uint amount;
+  }
+
+  uint decimals;
+
+  // A list of everyone who is participating in the GroupFund
+  address[] participants;
+
+  // The proportion a person owns of the totalFunds
+  mapping(address => uint) shares;
+
+  //Address of the control token
+  address controlTokenAddr;
+
+  // The total amount of funds held by the group
+  uint totalFundsInWeis;
+
+  Proposal[] proposals;
+
+  //Proportion of control people who vote against a proposal have to stake
+  uint againstStakeProp;
+
+  //Temporal length of each investment cycle
+  uint timeOfCycle;
+
+  function GroupFund(uint _decimals, uint _timeOfCycle) {
+    decimals = _decimals;
+  }
+
+  function() {
+    revert();
+  }
+}
+
+// Make a ShareToken based on the ERC20 Boilerplate